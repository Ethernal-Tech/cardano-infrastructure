package sendtx

import (
	"context"
	"encoding/hex"
	"fmt"
	"testing"

	"github.com/Ethernal-Tech/cardano-infrastructure/common"
	cardanowallet "github.com/Ethernal-Tech/cardano-infrastructure/wallet"
	"github.com/stretchr/testify/assert"
	"github.com/stretchr/testify/require"
)

const (
	dummyAddr  = "addr_test1vqjysa7p4mhu0l25qknwznvj0kghtr29ud7zp732ezwtzec0w8g3u"
	dummyAddr2 = "addr_test1wrphkx6acpnf78fuvxn0mkew3l0fd058hzquvz7w36x4gtcl6szpr"
	dummyPID   = "29f8873beb52e126f207a2dfd50f7cff556806b5b4cba9834a7b26a8"

<<<<<<< HEAD
	validPrimeTreasuryAddress = "addr_test1vq6xsx99frfepnsjuhzac48vl9s2lc9awkvfknkgs89srqqslj660"
=======
	currencyID     = uint16(1)
	wrappedTokenID = uint16(2)
	coloredCoinID1 = uint16(3)
	coloredCoinID2 = uint16(4)
>>>>>>> 181f582d
)

var (
	dummyProtoParams = []byte(`{"costModels":{"PlutusV1":[197209,0,1,1,396231,621,0,1,150000,1000,0,1,150000,32,2477736,29175,4,29773,100,29773,100,29773,100,29773,100,29773,100,29773,100,100,100,29773,100,150000,32,150000,32,150000,32,150000,1000,0,1,150000,32,150000,1000,0,8,148000,425507,118,0,1,1,150000,1000,0,8,150000,112536,247,1,150000,10000,1,136542,1326,1,1000,150000,1000,1,150000,32,150000,32,150000,32,1,1,150000,1,150000,4,103599,248,1,103599,248,1,145276,1366,1,179690,497,1,150000,32,150000,32,150000,32,150000,32,150000,32,150000,32,148000,425507,118,0,1,1,61516,11218,0,1,150000,32,148000,425507,118,0,1,1,148000,425507,118,0,1,1,2477736,29175,4,0,82363,4,150000,5000,0,1,150000,32,197209,0,1,1,150000,32,150000,32,150000,32,150000,32,150000,32,150000,32,150000,32,3345831,1,1],"PlutusV2":[205665,812,1,1,1000,571,0,1,1000,24177,4,1,1000,32,117366,10475,4,23000,100,23000,100,23000,100,23000,100,23000,100,23000,100,100,100,23000,100,19537,32,175354,32,46417,4,221973,511,0,1,89141,32,497525,14068,4,2,196500,453240,220,0,1,1,1000,28662,4,2,245000,216773,62,1,1060367,12586,1,208512,421,1,187000,1000,52998,1,80436,32,43249,32,1000,32,80556,1,57667,4,1000,10,197145,156,1,197145,156,1,204924,473,1,208896,511,1,52467,32,64832,32,65493,32,22558,32,16563,32,76511,32,196500,453240,220,0,1,1,69522,11687,0,1,60091,32,196500,453240,220,0,1,1,196500,453240,220,0,1,1,1159724,392670,0,2,806990,30482,4,1927926,82523,4,265318,0,4,0,85931,32,205665,812,1,1,41182,32,212342,32,31220,32,32696,32,43357,32,32247,32,38314,32,35892428,10,9462713,1021,10,38887044,32947,10,9223372036854775807,9223372036854775807,9223372036854775807,9223372036854775807,9223372036854775807,9223372036854775807,9223372036854775807,9223372036854775807,9223372036854775807,9223372036854775807],"PlutusV3":[100788,420,1,1,1000,173,0,1,1000,59957,4,1,11183,32,201305,8356,4,16000,100,16000,100,16000,100,16000,100,16000,100,16000,100,100,100,16000,100,94375,32,132994,32,61462,4,72010,178,0,1,22151,32,91189,769,4,2,85848,123203,7305,-900,1716,549,57,85848,0,1,1,1000,42921,4,2,24548,29498,38,1,898148,27279,1,51775,558,1,39184,1000,60594,1,141895,32,83150,32,15299,32,76049,1,13169,4,22100,10,28999,74,1,28999,74,1,43285,552,1,44749,541,1,33852,32,68246,32,72362,32,7243,32,7391,32,11546,32,85848,123203,7305,-900,1716,549,57,85848,0,1,90434,519,0,1,74433,32,85848,123203,7305,-900,1716,549,57,85848,0,1,1,85848,123203,7305,-900,1716,549,57,85848,0,1,955506,213312,0,2,270652,22588,4,1457325,64566,4,20467,1,4,0,141992,32,100788,420,1,1,81663,32,59498,32,20142,32,24588,32,20744,32,25933,32,24623,32,43053543,10,53384111,14333,10,43574283,26308,10,16000,100,16000,100,962335,18,2780678,6,442008,1,52538055,3756,18,267929,18,76433006,8868,18,52948122,18,1995836,36,3227919,12,901022,1,166917843,4307,36,284546,36,158221314,26549,36,74698472,36,333849714,1,254006273,72,2174038,72,2261318,64571,4,207616,8310,4,1293828,28716,63,0,1,1006041,43623,251,0,1]},"protocolVersion":{"major":7,"minor":0},"maxBlockHeaderSize":1100,"maxBlockBodySize":65536,"maxTxSize":16384,"txFeeFixed":155381,"txFeePerByte":44,"stakeAddressDeposit":400000,"stakePoolDeposit":0,"minPoolCost":0,"poolRetireMaxEpoch":18,"stakePoolTargetNum":100,"poolPledgeInfluence":0,"monetaryExpansion":0.1,"treasuryCut":0.1,"collateralPercentage":150,"executionUnitPrices":{"priceMemory":0.0577,"priceSteps":0.0000721},"utxoCostPerByte":4310,"maxTxExecutionUnits":{"memory":16000000,"steps":10000000000},"maxBlockExecutionUnits":{"memory":80000000,"steps":40000000000},"maxCollateralInputs":3,"maxValueSize":5000,"extraPraosEntropy":null,"decentralization":null,"minUTxOValue":null,"poolVotingThresholds":{"committeeNoConfidence":0.51,"committeeNormal":0.51,"hardForkInitiation":0.51,"motionNoConfidence":0.51,"ppSecurityGroup":0.51},"dRepVotingThresholds":{"committeeNoConfidence":0.51,"committeeNormal":0.51,"hardForkInitiation":0.51,"motionNoConfidence":0.51,"ppEconomicGroup":0.51,"ppGovGroup":0.51,"ppNetworkGroup":0.51,"ppTechnicalGroup":0.51,"treasuryWithdrawal":0.51,"updateToConstitution":0.51},"dRepActivity":0,"dRepDeposit":0,"govActionDeposit":0,"govActionLifetime":14,"minFeeRefScriptCostPerByte":15,"committeeMaxTermLength":60,"committeeMinSize":0}`)
)

func TestTxSender(t *testing.T) {
	bridgingAddr, err := cardanowallet.NewEnterpriseAddress(0, append(make([]byte, 31), 1))
	require.NoError(t, err)

	txProvider := &txProviderMock{
		protocolParameters: dummyProtoParams,
		utxos: []cardanowallet.Utxo{
			{
				Hash:   "f97a06232cd0998821768cf053964d8c265d28984a1ff29f50de097ed3add8b5",
				Index:  2,
				Amount: uint64(2_000_000_000),
				Tokens: []cardanowallet.TokenAmount{
					{
						Token:  cardanowallet.NewToken(dummyPID, "Route3"),
						Amount: uint64(12_000_000),
					},
				},
			},
		},
	}
	ctx := context.Background()
	privateSigningKeys := []string{
		"a678adbbca14b1fe81e4294f2a5274a25537e164ce839f890ef8f9f29d1e0af2",
		"a7f7a3b37b72924ba926b87e553d587256b92bb14070998491497f9bab22f426",
		"da737464dd5074dfebc34bb90a0cd0e92b06a978a1132d55fda4d2b0df96729c",
		"e16d2bfe1c3aea4c75c314b9067081eaf6c619b5fc5d3b33da155094de05c357",
	}
	configs := map[string]ChainConfig{
		"prime": {
			TestNetMagic:     3113,
			MultiSigAddr:     bridgingAddr.String(),
			CardanoCliBinary: cardanowallet.ResolveCardanoCliBinary(0),
			TxProvider:       txProvider,
			Tokens: map[uint16]ApexToken{
				1: {FullName: cardanowallet.AdaTokenName},
				2: {FullName: fmt.Sprintf("%s.Route3", dummyPID)},
			},
			TreasuryAddress: validPrimeTreasuryAddress,
		},
		"vector": {
			TestNetMagic: 1790,
		},
	}

	wallets := make([]*cardanowallet.Wallet, len(privateSigningKeys))
	keyHashes := make([]string, len(privateSigningKeys))

	for i, psk := range privateSigningKeys {
		pskBytes, err := hex.DecodeString(psk)
		require.NoError(t, err)

		wallets[i] = cardanowallet.NewWallet(pskBytes, nil)

		keyHashes[i], err = cardanowallet.GetKeyHash(wallets[i].VerificationKey)
		require.NoError(t, err)
	}

	cliBinary := cardanowallet.ResolveCardanoCliBinary(0)
	cliUtils := cardanowallet.NewCliUtils(cliBinary)

	receiverAddr, err := cardanowallet.NewEnterpriseAddress(0, wallets[0].VerificationKey)
	require.NoError(t, err)

	receiverAddr2, err := cardanowallet.NewEnterpriseAddress(0, wallets[1].VerificationKey)
	require.NoError(t, err)

	quorumCount := (len(keyHashes)*2)/3 + 1
	policyScript := cardanowallet.NewPolicyScript(keyHashes, quorumCount)

	multisigAddr, err := cliUtils.GetPolicyScriptEnterpriseAddress(
		configs["prime"].TestNetMagic, policyScript)
	require.NoError(t, err)

	txSender := NewTxSender(configs, WithMaxInputsPerTx(10), WithRetryOptions(nil), WithUtxosTransformer(nil))

	t.Run("create bridging tx with multisig", func(t *testing.T) {
		txInfo, metadata, err := txSender.CreateBridgingTx(ctx, BridgingTxDto{
			SrcChainID: "prime", DstChainID: "vector",
			SenderAddr:             multisigAddr,
			SenderAddrPolicyScript: policyScript,
			Receivers: []BridgingTxReceiver{
				{
					Addr:    receiverAddr.String(),
					Amount:  uint64(1_000_000),
					TokenID: wrappedTokenID,
				},
			},
			BridgingFee:  uint64(1_000_010),
			OperationFee: uint64(1_000_010),
		})

		require.NoError(t, err)
		require.NotNil(t, txInfo)
		require.NotNil(t, metadata)
	})

	t.Run("create bridging tx with mutlisig wrong addr", func(t *testing.T) {
		_, _, err := txSender.CreateBridgingTx(ctx, BridgingTxDto{
			SrcChainID: "prime", DstChainID: "vector",
			SenderAddr:             dummyAddr,
			SenderAddrPolicyScript: policyScript,
			Receivers: []BridgingTxReceiver{
				{
					Addr:    receiverAddr.String(),
					Amount:  uint64(1_000_000),
					TokenID: wrappedTokenID,
				},
			},
			BridgingFee: uint64(1_000_010),
		})

		require.ErrorContains(t, err, "policy script does not belong to address")
	})

	t.Run("calculate bridging tx fee", func(t *testing.T) {
		txFeeInfo, metadata, err := txSender.CalculateBridgingTxFee(ctx, BridgingTxDto{
			SrcChainID: "prime", DstChainID: "vector",
			SenderAddr:             multisigAddr,
			SenderAddrPolicyScript: policyScript,
			Receivers: []BridgingTxReceiver{
				{
					Addr:    receiverAddr.String(),
					Amount:  uint64(1_000_000),
					TokenID: wrappedTokenID,
				},
			},
			BridgingFee: uint64(1_000_010),
		})

		require.NoError(t, err)
		require.NotNil(t, txFeeInfo)
		require.NotNil(t, metadata)
		require.Greater(t, txFeeInfo.Fee, uint64(0))
	})

	t.Run("create generic tx", func(t *testing.T) {
		txInfo, err := txSender.CreateTxGeneric(ctx, GenericTxDto{
			SrcChainID:             "prime",
			SenderAddr:             multisigAddr,
			SenderAddrPolicyScript: policyScript,
			Receivers: []TxReceiversDto{
				{
					Addr:   receiverAddr.String(),
					Amount: uint64(1_000_030),
					NativeTokens: []cardanowallet.TokenAmount{
						{
							Token:  cardanowallet.NewToken(dummyPID, "Route3"),
							Amount: uint64(2_000_000),
						},
					},
				},
				{
					Addr:   receiverAddr2.String(),
					Amount: uint64(2_000_030),
				},
			},
			OperationFee: uint64(1_000_010),
		})

		require.NoError(t, err)
		require.NotNil(t, txInfo)
	})
}

func TestCreateMetaData(t *testing.T) {
	const (
		defaultBridgingFeeAmount         = uint64(110)
		bridgingFeeAmountForNativeTokens = uint64(60)
		operationFeeAmount               = uint64(50)
	)

	configs := map[string]ChainConfig{
		"prime": {
			MinUtxoValue: 55,
			Tokens: map[uint16]ApexToken{
				1: {FullName: cardanowallet.AdaTokenName},
				2: {FullName: fmt.Sprintf("%s.Route3", dummyPID), IsWrappedCurrency: true},
			},
		},
		"vector": {
			MinUtxoValue: 20,
		},
	}

	t.Run("valid", func(t *testing.T) {
		txSnd := NewTxSender(configs)

		metadata, err := txSnd.CreateMetadata(
			dummyAddr, "prime", "vector", []BridgingTxReceiver{
				{
					Addr:    dummyAddr2,
					Amount:  uint64(100),
					TokenID: currencyID,
				},
				{
					Addr:    dummyAddr2,
					Amount:  uint64(61),
					TokenID: currencyID,
				},
				{
					Addr:    dummyAddr2,
					Amount:  uint64(33),
					TokenID: wrappedTokenID,
				},
			}, bridgingFeeAmountForNativeTokens, operationFeeAmount)

		require.NoError(t, err)
		assert.Equal(t, common.SplitString(dummyAddr, splitStringLength), metadata.SenderAddr)
		assert.Equal(t, bridgingMetaDataType, metadata.BridgingTxType)
		assert.Equal(t, "vector", metadata.DestinationChainID)
		assert.Equal(t, bridgingFeeAmountForNativeTokens, metadata.BridgingFee)
		assert.Equal(t, operationFeeAmount, metadata.OperationFee)
		assert.Equal(t, []BridgingRequestMetadataTransaction{
			{
				Address: common.SplitString(dummyAddr2, splitStringLength),
				Amount:  uint64(100),
				TokenID: uint16(1),
			},
			{
				Address: common.SplitString(dummyAddr2, splitStringLength),
				Amount:  uint64(61),
				TokenID: uint16(1),
			},
			{
				Address: common.SplitString(dummyAddr2, splitStringLength),
				Amount:  33,
				TokenID: uint16(2),
			},
		}, metadata.Transactions)
	})

	t.Run("invalid address", func(t *testing.T) {
		txSnd := NewTxSender(configs)

		_, err := txSnd.CreateMetadata(
			dummyAddr, "prime", "vector", []BridgingTxReceiver{
				{
					Amount:  uint64(100),
					TokenID: currencyID,
				},
			}, defaultBridgingFeeAmount, operationFeeAmount)

		require.ErrorContains(t, err, "receiver 0 address is empty")
	})

	t.Run("valid 2", func(t *testing.T) {
		txSnd := NewTxSender(map[string]ChainConfig{
			"prime": {
				DefaultMinFeeForBridging: defaultBridgingFeeAmount,
				MinFeeForBridgingTokens:  bridgingFeeAmountForNativeTokens,
				MinUtxoValue:             550,
				Tokens: map[uint16]ApexToken{
					currencyID: {
						FullName:          "lovelace",
						IsWrappedCurrency: false,
					},
					wrappedTokenID: {
						IsWrappedCurrency: true,
					},
				},
			},
			"vector": {
				DefaultMinFeeForBridging: defaultBridgingFeeAmount,
				MinFeeForBridgingTokens:  bridgingFeeAmountForNativeTokens,
				MinUtxoValue:             200,
			},
		})

		metadata, err := txSnd.CreateMetadata(
			dummyAddr, "prime", "vector", []BridgingTxReceiver{
				{
					Addr:    dummyAddr2,
					Amount:  uint64(200),
					TokenID: wrappedTokenID,
				},
			}, bridgingFeeAmountForNativeTokens, operationFeeAmount)

		require.NoError(t, err)
		assert.Equal(t, common.SplitString(dummyAddr, splitStringLength), metadata.SenderAddr)
		assert.Equal(t, bridgingMetaDataType, metadata.BridgingTxType)
		assert.Equal(t, "vector", metadata.DestinationChainID)
		assert.Equal(t, bridgingFeeAmountForNativeTokens, metadata.BridgingFee)
		assert.Equal(t, operationFeeAmount, metadata.OperationFee)
		assert.Equal(t, []BridgingRequestMetadataTransaction{
			{
				Address: common.SplitString(dummyAddr2, splitStringLength),
				Amount:  200,
				TokenID: wrappedTokenID,
			},
		}, metadata.Transactions)
	})

	t.Run("invalid amount native token on source", func(t *testing.T) {
		txSnd := NewTxSender(configs)

		_, err := txSnd.CreateMetadata(
			dummyAddr, "prime", "vector", []BridgingTxReceiver{
				{
					Addr:    dummyAddr2,
					Amount:  19,
					TokenID: wrappedTokenID,
				},
			}, bridgingFeeAmountForNativeTokens, operationFeeAmount)
		require.ErrorContains(t, err, "amount for receiver ")
	})

	t.Run("invalid amount currency on source", func(t *testing.T) {
		txSnd := NewTxSender(configs)

		_, err := txSnd.CreateMetadata(
			dummyAddr, "prime", "vector", []BridgingTxReceiver{
				{
					Addr:    dummyAddr2,
					Amount:  9,
					TokenID: currencyID,
				},
			}, defaultBridgingFeeAmount, operationFeeAmount)
		require.ErrorContains(t, err, "amount for receiver ")
	})

	t.Run("invalid source", func(t *testing.T) {
		_, err := NewTxSender(configs).CreateMetadata(
			dummyAddr, "prime1", "vector", []BridgingTxReceiver{}, defaultBridgingFeeAmount, operationFeeAmount)

		require.ErrorContains(t, err, "source")
	})

	t.Run("invalid destination", func(t *testing.T) {
		_, err := NewTxSender(configs).CreateMetadata(
			dummyAddr, "prime", "vector2", []BridgingTxReceiver{}, defaultBridgingFeeAmount, operationFeeAmount)

		require.ErrorContains(t, err, "destination")
	})

	t.Run("invalid amount reactor", func(t *testing.T) {
		txSnd := NewTxSender(map[string]ChainConfig{
			"prime": {
				DefaultMinFeeForBridging: defaultBridgingFeeAmount,
				MinFeeForBridgingTokens:  bridgingFeeAmountForNativeTokens,
				MinUtxoValue:             190,
				Tokens: map[uint16]ApexToken{
					1: {FullName: cardanowallet.AdaTokenName},
					2: {FullName: fmt.Sprintf("%s.Route3", dummyPID), IsWrappedCurrency: true},
				},
			},
			"vector": {
				DefaultMinFeeForBridging: defaultBridgingFeeAmount,
				MinFeeForBridgingTokens:  bridgingFeeAmountForNativeTokens,
				MinUtxoValue:             20,
			},
		})

		_, err := txSnd.CreateMetadata(
			dummyAddr, "prime", "vector", []BridgingTxReceiver{
				{
					Addr:    dummyAddr2,
					Amount:  189,
					TokenID: currencyID,
				},
			}, defaultBridgingFeeAmount, operationFeeAmount)
		require.ErrorContains(t, err, "amount for receiver ")
	})
}

func Test_checkFees(t *testing.T) {
	const (
		defaultBridgingFeeAmount         = uint64(2_000_010)
		bridgingFeeAmountForNativeTokens = uint64(1_000_005)
		operationFeeAmount               = 34
	)

	cfg := &ChainConfig{
		DefaultMinFeeForBridging: defaultBridgingFeeAmount,
		MinFeeForBridgingTokens:  bridgingFeeAmountForNativeTokens,
		MinOperationFeeAmount:    operationFeeAmount,
	}

	t.Run("invalid bridging fee - currency", func(t *testing.T) {
		require.ErrorContains(t, checkFees(cfg, defaultBridgingFeeAmount-1, operationFeeAmount, false), "bridging fee")
	})

	t.Run("invalid operation fee - currency", func(t *testing.T) {
		require.ErrorContains(t, checkFees(cfg, defaultBridgingFeeAmount, operationFeeAmount-1, false), "operation fee")
	})

	t.Run("valid - currency", func(t *testing.T) {
		require.NoError(t, checkFees(cfg, defaultBridgingFeeAmount, operationFeeAmount, false))
	})

	t.Run("invalid bridging fee - token", func(t *testing.T) {
		require.ErrorContains(t, checkFees(cfg, bridgingFeeAmountForNativeTokens-1, operationFeeAmount, true), "bridging fee")
	})

	t.Run("invalid operation fee - token", func(t *testing.T) {
		require.ErrorContains(t, checkFees(cfg, bridgingFeeAmountForNativeTokens, operationFeeAmount-1, true), "operation fee")
	})

	t.Run("valid - token", func(t *testing.T) {
		require.NoError(t, checkFees(cfg, bridgingFeeAmountForNativeTokens, operationFeeAmount, true))
	})
}

func Test_getOutputAmounts(t *testing.T) {
	outputAmounts := getOutputAmounts(currencyID, []BridgingTxReceiver{
		{
			Amount:  1,
			TokenID: currencyID,
		},
		{
			Amount:  2,
			TokenID: wrappedTokenID,
		},
		{
			Amount:  3,
			TokenID: currencyID,
		},
		{
			Amount:  4,
			TokenID: currencyID,
		},
		{
			Amount:  5,
			TokenID: wrappedTokenID,
		},
		{
			Amount:  6,
			TokenID: coloredCoinID1,
		},
		{
			Amount:  7,
			TokenID: coloredCoinID2,
		},
		{
			Amount:  8,
			TokenID: coloredCoinID1,
		},
	})

	assert.Equal(t, uint64(8), outputAmounts.CurrencyLovelace)
	assert.Equal(t, uint64(7), outputAmounts.NativeTokens[wrappedTokenID])
	assert.Equal(t, uint64(14), outputAmounts.NativeTokens[coloredCoinID1])
	assert.Equal(t, uint64(7), outputAmounts.NativeTokens[coloredCoinID2])
}

func Test_prepareBridgingTx(t *testing.T) {
	const bridgingFee = uint64(1_000_87)

	token := cardanowallet.NewToken(dummyPID, "WADA")
	txProviderMock := &txProviderMock{
		protocolParameters: dummyProtoParams,
	}
	txSnd := NewTxSender(map[string]ChainConfig{
		"prime": {
			MinUtxoValue: 55,
			TestNetMagic: cardanowallet.PreviewProtocolMagic,
			Tokens: map[uint16]ApexToken{
				1: {FullName: cardanowallet.AdaTokenName},
				2: {FullName: token.String()},
			},
			TxProvider:       txProviderMock,
			CardanoCliBinary: cardanowallet.ResolveCardanoCliBinary(cardanowallet.TestNetNetwork),
		},
		"vector": {
			MinUtxoValue: 20,
		},
	})

	t.Run("valid", func(t *testing.T) {
		bridgingTxInput := BridgingTxDto{
			SrcChainID: "prime",
			DstChainID: "vector",
			SenderAddr: dummyAddr,
			Receivers: []BridgingTxReceiver{
				{
					Amount:  500_000,
					TokenID: currencyID,
				},
				{
					Amount:  600_000,
					TokenID: wrappedTokenID,
				},
				{
					Amount:  500_001,
					TokenID: currencyID,
				},
				{
					Amount:  600_003,
					TokenID: wrappedTokenID,
				},
			},
			BridgingAddress: dummyAddr,
			BridgingFee:     bridgingFee,
			OperationFee:    0,
		}
		data, err := txSnd.prepareBridgingTx(context.Background(), bridgingTxInput, true)

		require.NoError(t, err)
		require.NotNil(t, data.TxBuilder)

		defer data.TxBuilder.Dispose()

		expectedTokenAmount := cardanowallet.NewTokenAmount(token, 600_000*2+3)
		calcMinUtxoLovelaceAmount := uint64(1_034_400)
		expectedLovelaceAmount := calcMinUtxoLovelaceAmount + bridgingFee

		assert.Equal(t, expectedLovelaceAmount, data.OutputLovelace)
		assert.Equal(t, calcMinUtxoLovelaceAmount-1_000_001+bridgingFee, data.BridgingFee)
		assert.Len(t, data.OutputNativeTokens, 1)
		assert.Equal(t, expectedTokenAmount, data.OutputNativeTokens[0])
	})
}

func Test_adjustLovelaceOutput(t *testing.T) {
	txBuilder, err := cardanowallet.NewTxBuilder(cardanowallet.ResolveCardanoCliBinary(cardanowallet.TestNetNetwork))
	require.NoError(t, err)

	defer txBuilder.Dispose()

	txBuilder.SetProtocolParameters(dummyProtoParams)

	t.Run("without native token case 1", func(t *testing.T) {
		v, err := adjustLovelaceOutput(txBuilder, dummyAddr, nil, 1_000_000, 1_000_001)

		require.NoError(t, err)
		require.Equal(t, uint64(1_000_001), v)
	})

	t.Run("without native token case 2", func(t *testing.T) {
		v, err := adjustLovelaceOutput(txBuilder, dummyAddr, nil, 1_000_002, 1_000_001)

		require.NoError(t, err)
		require.Equal(t, uint64(1_000_002), v)
	})

	t.Run("with native token", func(t *testing.T) {
		v, err := adjustLovelaceOutput(txBuilder, dummyAddr, []cardanowallet.TokenAmount{{
			Token:  cardanowallet.NewToken(dummyPID, "WADAorWAPEX"),
			Amount: 1_000_000_000_000,
		}}, 1_000_002, 1_000_001)

		require.NoError(t, err)
		require.Equal(t, uint64(1_081_810), v)
	})
}

func Test_populateTxBuilder(t *testing.T) {
	txBuilder, err := cardanowallet.NewTxBuilder(cardanowallet.ResolveCardanoCliBinary(cardanowallet.TestNetNetwork))
	require.NoError(t, err)

	defer txBuilder.Dispose()

	txBuilder.SetProtocolParameters(dummyProtoParams)

	token1 := cardanowallet.NewToken(dummyPID, "WADA")
	token2 := cardanowallet.NewToken(dummyPID, "cADA")
	txProviderMock := &txProviderMock{
		protocolParameters: dummyProtoParams,
		utxos: []cardanowallet.Utxo{
			{
				Amount: 10_000_000,
				Tokens: []cardanowallet.TokenAmount{
					cardanowallet.NewTokenAmount(token1, 10_000_000),
					cardanowallet.NewTokenAmount(token2, 10_000_000),
				},
			},
		},
	}
	txSnd := NewTxSender(map[string]ChainConfig{
		"": {
			MinUtxoValue: 55,
			TestNetMagic: cardanowallet.PreviewProtocolMagic,
			Tokens: map[uint16]ApexToken{
				1: {FullName: cardanowallet.AdaTokenName},
				2: {FullName: token1.String()},
			},
			TxProvider:       txProviderMock,
			CardanoCliBinary: cardanowallet.ResolveCardanoCliBinary(cardanowallet.TestNetNetwork),
		},
	})

	operationFee := uint64(1_000_010)

	t.Run("valid without token", func(t *testing.T) {
		data, err := txSnd.populateTxBuilder(
			context.Background(), txBuilder,
			GenericTxDto{
				SenderAddr: dummyAddr,
				Receivers: []TxReceiversDto{
					{
						Addr:   dummyAddr,
						Amount: 2_000_000,
					},
				},
				OperationFee: operationFee,
			})

		require.NoError(t, err)
		assert.Equal(t, uint64(8000000)-operationFee, data.ChangeLovelace)
		assert.Equal(t, uint64(1077500), data.ChangeMinUtxoAmount)
		assert.GreaterOrEqual(t, len(data.ChosenInputs.Inputs), 1)
	})

	t.Run("valid with token", func(t *testing.T) {
		data, err := txSnd.populateTxBuilder(
			context.Background(), txBuilder,
			GenericTxDto{
				SenderAddr: dummyAddr,
				Receivers: []TxReceiversDto{
					{
						Addr:   dummyAddr,
						Amount: 1_000_000,
						NativeTokens: []cardanowallet.TokenAmount{{
							Token:  token1,
							Amount: 2_000_000,
						}},
					},
					{
						Addr:   dummyAddr2,
						Amount: 2_000_000,
						NativeTokens: []cardanowallet.TokenAmount{{
							Token:  token1,
							Amount: 8_000_000,
						}, {
							Token:  token2,
							Amount: 8_000_000,
						}},
					},
				},
				OperationFee: operationFee,
			})

		require.NoError(t, err)
		assert.Equal(t, uint64(10_000_000)-uint64(1_000_000)-uint64(2_000_000)-operationFee, data.ChangeLovelace)
		assert.Equal(t, uint64(1034400), data.ChangeMinUtxoAmount)
		assert.GreaterOrEqual(t, len(data.ChosenInputs.Inputs), 1)
	})
}

type txProviderMock struct {
	protocolParameters []byte
	utxos              []cardanowallet.Utxo
}

func (m *txProviderMock) Dispose() {
}

func (m *txProviderMock) GetProtocolParameters(ctx context.Context) ([]byte, error) {
	return m.protocolParameters, nil
}

func (m *txProviderMock) GetTxByHash(ctx context.Context, hash string) (map[string]interface{}, error) {
	return nil, nil
}

func (m *txProviderMock) GetTip(ctx context.Context) (cardanowallet.QueryTipData, error) {
	return cardanowallet.QueryTipData{}, nil
}

func (m *txProviderMock) GetUtxos(ctx context.Context, addr string) ([]cardanowallet.Utxo, error) {
	return m.utxos, nil
}

func (m *txProviderMock) SubmitTx(ctx context.Context, txSigned []byte) error {
	return nil
}

func (m *txProviderMock) GetStakePools(ctx context.Context) ([]string, error) {
	return []string{}, nil
}

func (m *txProviderMock) GetStakeAddressInfo(ctx context.Context, addr string) (cardanowallet.QueryStakeAddressInfo, error) {
	return cardanowallet.QueryStakeAddressInfo{}, nil
}

func (m *txProviderMock) EvaluateTx(ctx context.Context, rawTx []byte) (cardanowallet.QueryEvaluateTxData, error) {
	return cardanowallet.QueryEvaluateTxData{}, nil
}<|MERGE_RESOLUTION|>--- conflicted
+++ resolved
@@ -17,14 +17,12 @@
 	dummyAddr2 = "addr_test1wrphkx6acpnf78fuvxn0mkew3l0fd058hzquvz7w36x4gtcl6szpr"
 	dummyPID   = "29f8873beb52e126f207a2dfd50f7cff556806b5b4cba9834a7b26a8"
 
-<<<<<<< HEAD
 	validPrimeTreasuryAddress = "addr_test1vq6xsx99frfepnsjuhzac48vl9s2lc9awkvfknkgs89srqqslj660"
-=======
+
 	currencyID     = uint16(1)
 	wrappedTokenID = uint16(2)
 	coloredCoinID1 = uint16(3)
 	coloredCoinID2 = uint16(4)
->>>>>>> 181f582d
 )
 
 var (
