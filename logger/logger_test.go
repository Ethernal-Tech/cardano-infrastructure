--- conflicted
+++ resolved
@@ -65,13 +65,8 @@
 	filePathWithoutExtension := filepath.Join(testDir, "dummy2", "file")
 
 	t.Run("empty", func(t *testing.T) {
-<<<<<<< HEAD
-		f, err := getLogFileWriter(" ", true)
-		require.Error(t, err)
-=======
-		f, err := getLogFileWriter(LoggerConfig{AppendFile: true})
+		f, err := getLogFileWriter(LoggerConfig{LogFilePath: " ", AppendFile: true})
 		require.NoError(t, err)
->>>>>>> e2befebc
 		require.Nil(t, f)
 	})
 
