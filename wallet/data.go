--- conflicted
+++ resolved
@@ -9,13 +9,9 @@
 )
 
 const (
-<<<<<<< HEAD
-	AdaTokenName = "lovelace"
-=======
+	AdaTokenName     = "lovelace"
 	AdaTokenPolicyID = "ada"
-	AdaTokenName     = "lovelace"
 	DefaultEra       = "latest"
->>>>>>> 4dba8594
 )
 
 type Token struct {
