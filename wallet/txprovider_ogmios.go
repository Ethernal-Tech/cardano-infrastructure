package wallet

import (
	"bytes"
	"context"
	"encoding/hex"
	"encoding/json"
	"fmt"
	"io"
	"net/http"
	"strconv"
	"strings"
)

const (
	ogmiosJSONRPCVersion = "2.0"
	adaTokenPolicyID     = "ada"
)

type TxProviderOgmios struct {
	url string
}

var _ ITxProvider = (*TxProviderOgmios)(nil)

func NewTxProviderOgmios(url string) *TxProviderOgmios {
	return &TxProviderOgmios{
		url: url,
	}
}

// Dispose implements ITxProvider.
func (o *TxProviderOgmios) Dispose() {}

// GetProtocolParameters implements ITxProvider.
func (o *TxProviderOgmios) GetProtocolParameters(ctx context.Context) ([]byte, error) {
	params, err := executeHTTPOgmios[ogmiosQueryProtocolParamsResponse](
		ctx, o.url, ogmiosQueryStateRequest{
			Jsonrpc: ogmiosJSONRPCVersion,
			Method:  "queryLedgerState/protocolParameters",
		}, false,
	)
	if err != nil {
		return nil, err
	}

	asFloat := func(s string) float64 {
		parts := strings.Split(s, "/")
		if len(parts) == 2 {
			v1, _ := strconv.ParseFloat(strings.TrimSpace(parts[0]), 64)
			v2, _ := strconv.ParseFloat(strings.TrimSpace(parts[1]), 64)

			return v1 / v2
		}

		v, _ := strconv.ParseFloat(strings.TrimSpace(s), 64)

		return v
	}

	pp := ProtocolParameters{
		ProtocolVersion:      NewProtocolParametersVersion(params.Result.Version.Major, params.Result.Version.Minor),
		MaxBlockHeaderSize:   params.Result.MaxBlockHeaderSize.Bytes,
		MaxBlockBodySize:     params.Result.MaxBlockBodySize.Bytes,
		MaxTxSize:            params.Result.MaxTransactionSize.Bytes,
		TxFeeFixed:           params.Result.MinFeeConstant.Ada.Lovelace,
		TxFeePerByte:         params.Result.MinFeeCoefficient,
		StakeAddressDeposit:  params.Result.StakeCredentialDeposit.Ada.Lovelace,
		StakePoolDeposit:     params.Result.StakePoolDeposit.Ada.Lovelace,
		MinPoolCost:          params.Result.MinStakePoolCost.Ada.Lovelace,
		PoolRetireMaxEpoch:   params.Result.StakePoolRetirementEpochBound,
		StakePoolTargetNum:   params.Result.DesiredNumberOfStakePools,
		PoolPledgeInfluence:  asFloat(params.Result.StakePoolPledgeInfluence),
		MonetaryExpansion:    asFloat(params.Result.MonetaryExpansion),
		TreasuryCut:          asFloat(params.Result.TreasuryExpansion),
		CollateralPercentage: params.Result.CollateralPercentage,
		ExecutionUnitPrices: NewProtocolParametersPriceMemorySteps(
			asFloat(params.Result.ScriptExecutionPrices.Memory), asFloat(params.Result.ScriptExecutionPrices.CPU)),
		UtxoCostPerByte: params.Result.MinUtxoDepositCoefficient, // coins_per_utxo_size ?
		MaxTxExecutionUnits: NewProtocolParametersMemorySteps(
			params.Result.MaxExecutionUnitsPerTransaction.Memory,
			params.Result.MaxExecutionUnitsPerTransaction.CPU),
		MaxBlockExecutionUnits: NewProtocolParametersMemorySteps(
			params.Result.MaxExecutionUnitsPerBlock.Memory,
			params.Result.MaxExecutionUnitsPerBlock.CPU),
		MaxCollateralInputs: params.Result.MaxCollateralInputs,
		MaxValueSize:        params.Result.MaxValueSize.Bytes,
		CostModels:          map[string][]int64{},
		// conway
		DRepActivity:           params.Result.DelegateRepresentativeMaxIdleTime,
		GovActionLifetime:      params.Result.GovernanceActionLifetime,
		CommitteeMaxTermLength: params.Result.ConstitutionalCommitteeMaxTermLength,
		CommitteeMinSize:       params.Result.ConstitutionalCommitteeMinSize,
	}

	if params.Result.MinFeeReferenceScripts != nil {
		pp.MinFeeRefScriptCostPerByte = &params.Result.MinFeeReferenceScripts.Base
	}

	if params.Result.DelegateRepresentativeDeposit != nil {
		pp.DRepDeposit = &params.Result.DelegateRepresentativeDeposit.Ada.Lovelace
	}

	if params.Result.GovernanceActionDeposit != nil {
		pp.GovActionDeposit = &params.Result.GovernanceActionDeposit.Ada.Lovelace
	}

	if params.Result.StakePoolVotingThresholds != nil {
		pp.PoolVotingThresholds = &PoolVotingThresholds{
			HardForkInitiation: asFloat(params.Result.StakePoolVotingThresholds.HardForkInitiation),
			CommitteeNoConfidence: asFloat(
				params.Result.StakePoolVotingThresholds.ConstitutionalCommittee.StateOfNoConfidence),
			CommitteeNormal:    asFloat(params.Result.StakePoolVotingThresholds.ConstitutionalCommittee.Default),
			MotionNoConfidence: asFloat(params.Result.StakePoolVotingThresholds.NoConfidence),
			PPSecurityGroup:    asFloat(params.Result.StakePoolVotingThresholds.ProtocolParametersUpdate.Security),
		}
	}

	if params.Result.DelegateRepresentativeVotingThresholds != nil {
		pp.DRepVotingThresholds = &VotingThresholds{
			CommitteeNoConfidence: asFloat(
				params.Result.DelegateRepresentativeVotingThresholds.ConstitutionalCommittee.StateOfNoConfidence),
			CommitteeNormal: asFloat(
				params.Result.DelegateRepresentativeVotingThresholds.ConstitutionalCommittee.Default),
			HardForkInitiation: asFloat(params.Result.DelegateRepresentativeVotingThresholds.HardForkInitiation),
			MotionNoConfidence: asFloat(params.Result.DelegateRepresentativeVotingThresholds.NoConfidence),
			PPEconomicGroup: asFloat(
				params.Result.DelegateRepresentativeVotingThresholds.ProtocolParametersUpdate.Economic),
			PPGovGroup: asFloat(
				params.Result.DelegateRepresentativeVotingThresholds.ProtocolParametersUpdate.Governance),
			PPNetworkGroup: asFloat(
				params.Result.DelegateRepresentativeVotingThresholds.ProtocolParametersUpdate.Network),
			PPTechnicalGroup: asFloat(
				params.Result.DelegateRepresentativeVotingThresholds.ProtocolParametersUpdate.Technical),
			TreasuryWithdrawal:   asFloat(params.Result.DelegateRepresentativeVotingThresholds.TreasuryWithdrawals),
			UpdateToConstitution: asFloat(params.Result.DelegateRepresentativeVotingThresholds.Constitution),
		}
	}

	for scriptName, values := range params.Result.PlutusCostModels {
		if parts := strings.Split(scriptName, ":"); len(parts) == 2 && len(parts[1]) > 0 {
			pp.CostModels["PlutusV"+parts[1][1:]] = values
		}
	}

	return json.Marshal(pp)
}

// GetSlot implements ITxProvider.
func (o *TxProviderOgmios) GetTip(ctx context.Context) (QueryTipData, error) {
	heightResponse, err := executeHTTPOgmios[ogmiosQueryNetworkBlockHeightResponse](
		ctx, o.url, ogmiosQueryStateRequest{
			Jsonrpc: ogmiosJSONRPCVersion,
			Method:  "queryNetwork/blockHeight",
		}, false,
	)
	if err != nil {
		return QueryTipData{}, err
	}

	tipResponse, err := executeHTTPOgmios[ogmiosQueryTipResponse](
		ctx, o.url, ogmiosQueryStateRequest{
			Jsonrpc: ogmiosJSONRPCVersion,
			Method:  "queryLedgerState/tip",
		}, false,
	)
	if err != nil {
		return QueryTipData{}, err
	}

	return QueryTipData{
		Block: heightResponse.Result,
		Hash:  tipResponse.Result.ID,
		Slot:  tipResponse.Result.Slot,
	}, nil
}

// GetUtxos implements ITxProvider.
func (o *TxProviderOgmios) GetUtxos(ctx context.Context, addr string) ([]Utxo, error) {
	responseData, err := executeHTTPOgmios[ogmiosQueryUtxoResponse](
		ctx, o.url, ogmiosQueryUtxoRequest{
			Jsonrpc: ogmiosJSONRPCVersion,
			Method:  "queryLedgerState/utxo",
			Params: ogmiosQueryUtxoRequestParams{
				Addresses: []string{addr},
			},
		}, true,
	)
	if err != nil {
		return nil, err
	}

	var retVal = make([]Utxo, len(responseData.Result))
	for i, utxo := range responseData.Result {
		var (
			adaValue uint64
			tokens   []TokenAmount
		)

		if len(utxo.Value) > 1 {
			tokens = make([]TokenAmount, 0, len(utxo.Value)-1)
		}

		for policyID, nameValueMap := range utxo.Value {
			if policyID == adaTokenPolicyID {
				adaValue = nameValueMap[AdaTokenName]
			} else {
				for name, value := range nameValueMap {
					realName, err := hex.DecodeString(name)
					if err == nil {
						name = string(realName)
					}

					tokens = append(tokens, TokenAmount{
						Token:  NewToken(policyID, name),
						Amount: value,
					})
				}
			}
		}

		retVal[i] = Utxo{
			Hash:   utxo.Transaction.ID,
			Index:  utxo.Index,
			Amount: adaValue,
			Tokens: tokens,
		}
	}

	return retVal, nil
}

// Expects TxCborString
func (o *TxProviderOgmios) SubmitTx(ctx context.Context, txSigned []byte) error {
	response, err := executeHTTPOgmios[ogmiosSubmitTransactionResponse](
		ctx, o.url, ogmiosSubmitTransaction{
			Jsonrpc: ogmiosJSONRPCVersion,
			Method:  "submitTransaction",
			Params: ogmiosSubmitTransactionParams{
				Transaction: ogmiosSubmitTransactionParamsTransaction{
					CBOR: hex.EncodeToString(txSigned),
				},
			},
			ID: nil,
		}, false,
	)
	if err != nil {
		return err
	}

	if response.Error.Message != "" {
		return fmt.Errorf("ogmios submit tx error: %s", response.Error.Message)
	}

	return nil
}

// Returns a list of existing stake pool IDs on the chain
func (o *TxProviderOgmios) GetStakePools(ctx context.Context) ([]string, error) {
	responseData, err := executeHTTPOgmios[ogmiosQueryStakePoolsResponse](
		ctx, o.url, ogmiosQueryStakePoolsRequest{
			Jsonrpc: ogmiosJSONRPCVersion,
			Method:  "queryLedgerState/stakePools",
			Params: ogmiosQueryStakePoolsRequestParams{
				IncludeStake: false,
			},
			ID: nil,
		}, true,
	)
	if err != nil {
		return nil, err
	}

	pools := make([]string, 0, len(responseData.Result))
	for _, pool := range responseData.Result {
		pools = append(pools, pool.ID)
	}

	return pools, nil
}

func (o *TxProviderOgmios) GetStakeAddressInfo(
	ctx context.Context,
	stakeAddress string,
) (QueryStakeAddressInfo, error) {
	responseData, err := executeHTTPOgmios[ogmiosQueryStakeAddressInfoResponse](
		ctx, o.url, ogmiosQueryStakeAddressInfoRequest{
			Jsonrpc: ogmiosJSONRPCVersion,
			Method:  "queryLedgerState/rewardAccountSummaries",
			Params: ogmiosQueryStakeAddressInfoRequestParams{
				Keys: []string{stakeAddress},
			},
			ID: nil,
		}, true,
	)
	if err != nil {
		return QueryStakeAddressInfo{}, err
	}

	if len(responseData.Result) == 0 {
		return QueryStakeAddressInfo{}, fmt.Errorf("stake address is not registered yet")
	}

	if len(responseData.Result) != 1 {
		return QueryStakeAddressInfo{}, fmt.Errorf("unexpected multiple responses found: %v", responseData.Result)
	}

	resp := QueryStakeAddressInfo{
		Address:        stakeAddress,
		VoteDelegation: "", // not available
	}

	for _, val := range responseData.Result {
		resp.DelegationDeposit = val.Deposit.Ada.Lovelace
		resp.RewardAccountBalance = val.Rewards.Ada.Lovelace
		resp.StakeDelegation = val.Delegate.ID
	}

	return resp, err
}

func (o *TxProviderOgmios) GetTxByHash(ctx context.Context, hash string) (map[string]interface{}, error) {
	panic("not implemented") //nolint:gocritic
}

func executeHTTPOgmios[T any](
	ctx context.Context, url string, request any, notFoundIsNotError bool,
) (T, error) {
	var result T // Zero value for type T

	queryBytes, err := json.Marshal(request)
	if err != nil {
		return result, err
	}

	req, err := http.NewRequestWithContext(ctx, "POST", url, bytes.NewBuffer(queryBytes))
	if err != nil {
		return result, err
	}

	req.Header.Set("Content-Type", "application/json")

	// Make the HTTP request
	resp, err := new(http.Client).Do(req)
	if err != nil {
		return result, err
	}
	defer resp.Body.Close()

	if notFoundIsNotError && resp.StatusCode == http.StatusNotFound {
		return result, nil // tx not included in block (yet)
	}

	if resp.StatusCode != http.StatusOK {
		return result, getErrorFromResponseOgmios(resp)
	}

	bytes, err := io.ReadAll(resp.Body)
	if err != nil {
		return result, err
	}

<<<<<<< HEAD
	if err := json.Unmarshal(bytes, &result); err != nil {
		return result, err
	}
=======
	err = json.Unmarshal(bytes, &result)
>>>>>>> 4dba8594

	return result, nil
}

func getErrorFromResponseOgmios(resp *http.Response) error {
	var responseData map[string]interface{}
	if err := json.NewDecoder(resp.Body).Decode(&responseData); err != nil {
		return fmt.Errorf("status code %d", resp.StatusCode)
	}

	msg := responseData["error"].(map[string]interface{})["message"].(string) //nolint:forcetypeassert

	return fmt.Errorf("status code %d: %s", resp.StatusCode, msg)
}<|MERGE_RESOLUTION|>--- conflicted
+++ resolved
@@ -360,13 +360,9 @@
 		return result, err
 	}
 
-<<<<<<< HEAD
 	if err := json.Unmarshal(bytes, &result); err != nil {
 		return result, err
 	}
-=======
-	err = json.Unmarshal(bytes, &result)
->>>>>>> 4dba8594
 
 	return result, nil
 }
