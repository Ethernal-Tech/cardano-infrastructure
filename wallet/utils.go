--- conflicted
+++ resolved
@@ -65,23 +65,13 @@
 
 		token, err := NewTokenWithFullName(tokenName, true)
 		if err != nil {
-<<<<<<< HEAD
 			token, err = NewTokenWithFullName(tokenName, false)
-=======
-			token, err = NewTokenAmountWithFullName(tokenName, amount, false)
->>>>>>> a18fec84
 			if err != nil {
 				return nil, err
 			}
 		}
 
-<<<<<<< HEAD
-		tokenAmount := NewTokenAmount(token, amount)
-
-		tokens = append(tokens, tokenAmount)
-=======
-		tokens = append(tokens, token)
->>>>>>> a18fec84
+		tokens = append(tokens, NewTokenAmount(token, amount))
 	}
 
 	sort.Slice(tokens, func(i, j int) bool {
